--- conflicted
+++ resolved
@@ -74,19 +74,13 @@
 
 def main():
     parser = argparse.ArgumentParser(description='Vision Transformer Optimization Pipeline')
-<<<<<<< HEAD
     parser.add_argument('--mode', type=str, choices=['full', 'train', 'optimize', 'evaluate'], 
-=======
-    parser.add_argument('--mode', type=str, 
-                        choices=['full', 'train', 'optimize', 'evaluate', 'acdc', 'attribution', 'both'], 
->>>>>>> 397d717b
                         default='full', help='Pipeline mode')
     parser.add_argument('--method', type=str, choices=['acdc', 'eap', 'both'], 
                         default='both', help='Optimization method to use')
     parser.add_argument('--baseline-epochs', type=int, default=NUM_EPOCHS,
                         help='Number of epochs for baseline training')
     
-<<<<<<< HEAD
     # Model naming arguments
     parser.add_argument('--baseline-name', type=str, default=BASELINE_MODEL_NAME,
                         help='Name for baseline model file')
@@ -105,27 +99,13 @@
                         default=[0.9, 0.8, 0.7, 0.6, 0.5],
                         help='EAP keep ratios to test')
     
-=======
-    # ACDC specific arguments
-    parser.add_argument('--thresholds', nargs='+', type=float, 
-                        default=[0.01, 0.05, 0.1, 0.15, 0.2],
-                        help='ACDC thresholds to test')
-    
-    # Attribution Patching specific arguments
-    parser.add_argument('--keep-ratios', nargs='+', type=float,
-                        default=[0.9, 0.8, 0.7, 0.6, 0.5],
-                        help='Attribution patching keep ratios to test')
-    parser.add_argument('--analysis-batches', type=int, default=ACDC_ANALYSIS_BATCHES,
-                        help='Number of batches for attribution computation')
-    parser.add_argument('--use-task-loss', action='store_true',
-                        help='Use task-specific loss for attribution patching')
->>>>>>> 397d717b
     parser.add_argument('--skip-training', action='store_true',
                         help='Skip baseline training if model exists')
     
     args = parser.parse_args()
     
     print("="*80)
+    print("VISION TRANSFORMER OPTIMIZATION PIPELINE")
     print("VISION TRANSFORMER OPTIMIZATION PIPELINE")
     print("="*80)
     print(f"Mode: {args.mode}")
@@ -143,15 +123,9 @@
     baseline_model_path = os.path.join('./models/', args.baseline_name)
     
     # Train baseline model
-<<<<<<< HEAD
     if args.mode in ['full', 'train']:
         if args.skip_training and os.path.exists(baseline_model_path):
             print(f"\nSkipping baseline training - model exists at {baseline_model_path}")
-=======
-    if args.mode in ['full', 'train', 'both']:
-        if args.skip_training and os.path.exists(BASELINE_MODEL_PATH):
-            print(f"\nSkipping baseline training - model exists at {BASELINE_MODEL_PATH}")
->>>>>>> 397d717b
         else:
             print("\n" + "="*60)
             print("Training Baseline Model")
@@ -162,17 +136,10 @@
                 print("Error in baseline training!")
                 return 1
     
-<<<<<<< HEAD
     # Apply optimization
     if args.mode in ['full', 'optimize']:
         print("\n" + "="*60)
         print("STEP 2: Model Optimization")
-=======
-    # Apply ACDC optimization with different thresholds
-    if args.mode in ['full', 'optimize', 'acdc', 'both']:
-        print("\n" + "="*60)
-        print("ACDC Optimization")
->>>>>>> 397d717b
         print("="*60)
         
         if not os.path.exists(baseline_model_path):
@@ -180,7 +147,6 @@
             print("Please train the baseline model first.")
             return 1
         
-<<<<<<< HEAD
         # ACDC optimization
         if args.method in ['acdc', 'both']:
             print("\n--- ACDC Optimization ---")
@@ -204,35 +170,6 @@
                 if run_command(cmd) != 0:
                     print(f"Error in EAP optimization with keep_ratio {keep_ratio}!")
                     # Continue with other ratios
-=======
-        for threshold in args.thresholds:
-            print(f"\nOptimizing with ACDC threshold={threshold}")
-            cmd = f"python acdc_optimizer.py --threshold {threshold}"
-            if run_command(cmd) != 0:
-                print(f"Error in ACDC optimization with threshold {threshold}!")
-                # Continue with other thresholds
->>>>>>> 397d717b
-    
-    # Apply Attribution Patching optimization
-    if args.mode in ['full', 'optimize', 'attribution', 'both']:
-        print("\n" + "="*60)
-        print("Edge Attribution Patching Optimization")
-        print("="*60)
-        
-        if not os.path.exists(BASELINE_MODEL_PATH):
-            print(f"Error: Baseline model not found at {BASELINE_MODEL_PATH}")
-            print("Please train the baseline model first.")
-            return 1
-        
-        for keep_ratio in args.keep_ratios:
-            print(f"\nOptimizing with Attribution Patching keep_ratio={keep_ratio}")
-            cmd = f"python attribution_patcher.py --keep-ratio {keep_ratio} --analysis-batches {args.analysis_batches}"
-            if args.use_task_loss:
-                cmd += " --use-task-loss"
-            
-            if run_command(cmd) != 0:
-                print(f"Error in Attribution Patching with keep_ratio {keep_ratio}!")
-                # Continue with other keep ratios
     
     # Evaluate all models
     if args.mode in ['full', 'evaluate', 'both']:
@@ -240,7 +177,6 @@
         print("Comprehensive Evaluation")
         print("="*60)
         
-<<<<<<< HEAD
         # Find all models to evaluate
         model_paths = []
         
@@ -269,31 +205,6 @@
         cmd = f"python evaluator.py --baseline {baseline_model_path}"
         if len(model_paths) > 1:  # More than just baseline
             cmd += f" --model-paths {' '.join(model_paths[1:])}"
-=======
-        # Find all models
-        all_models = []
-        
-        # ACDC optimized models
-        for threshold in args.thresholds:
-            
-            model_path = f"{OPTIMIZED_MODEL_PREFIX}optimized_vit_threshold_{threshold}.pth"
-            if os.path.exists(model_path):
-                all_models.append(model_path)
-        
-        # Attribution patched models
-        for keep_ratio in args.keep_ratios:
-            model_path = f"{OPTIMIZED_MODEL_PREFIX}attribution_patched_model_keep_{keep_ratio}.pth"
-            if os.path.exists(model_path):
-                all_models.append(model_path)
-        
-        if not all_models and not os.path.exists(BASELINE_MODEL_PATH):
-            print("No models found to evaluate!")
-            return 1
-        
-        cmd = "python evaluator.py"
-        if all_models:
-            cmd += f" --model-paths {' '.join(all_models)}"
->>>>>>> 397d717b
         
         if run_command(cmd) != 0:
             print("Error in evaluation!")
@@ -306,7 +217,6 @@
     # Print summary
     if args.mode in ['full', 'both']:
         print("\nSummary:")
-<<<<<<< HEAD
         print(f"- Baseline model: {baseline_model_path}")
         
         num_optimized = 0
@@ -316,16 +226,6 @@
             num_optimized += len(args.eap_keep_ratios)
             
         print(f"- Optimized models: {num_optimized} variants")
-=======
-        print(f"- Baseline model: {BASELINE_MODEL_PATH}")
-        
-        if args.mode == 'full' or args.mode == 'both':
-            print(f"- ACDC optimized models: {len(args.thresholds)} variants")
-        
-        if args.mode == 'both':
-            print(f"- Attribution patched models: {len(args.keep_ratios)} variants")
-        
->>>>>>> 397d717b
         print(f"- Evaluation results: ./evaluation_results/")
     
     return 0
